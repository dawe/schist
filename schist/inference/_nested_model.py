--- conflicted
+++ resolved
@@ -403,33 +403,24 @@
         
     # calculate log-likelihood of cell moves over the remaining levels
     # we have to calculate events at level 0 and propagate to upper levels
-<<<<<<< HEAD
     # Should I use virtual vertex moves for all levels, instead?
-=======
-    # should instead we get likelihood from virtual moves at specified level? I think
-    # this last should be preferred...
->>>>>>> c3e7c52a
     if calculate_affinity:
         logg.info('    calculating cell affinity to groups')
         levels = [int(x.split('_')[-1]) for x in adata.obs.columns if x.startswith(f'{key_added}_level')]    
-        for level in levels:
-            adata.obsm[f'CA_{key_added}_level_{level}'] = get_cell_loglikelihood(state, 
-                                                          level=level, as_prob=True)
-#        adata.uns['schist']['cell_affinity'] = dict.fromkeys([str(x) for x in levels])
-#        p0 = get_cell_loglikelihood(state, level=0, as_prob=True)
+        adata.uns['schist']['cell_affinity'] = dict.fromkeys([str(x) for x in levels])
+        p0 = get_cell_loglikelihood(state, level=0, as_prob=True)
     
-#        adata.uns['schist']['cell_affinity'][0] = p0
-#        adata.obsm[f'CA_{key_added}_level_0'] = p0
-#        l0 = "%s_level_0" % key_added
-#        for nl, level in enumerate(groups.columns[1:]):
-#            cross_tab = pd.crosstab(groups.loc[:, l0], groups.loc[:, level])
-#            cl = np.zeros((p0.shape[0], cross_tab.shape[1]), dtype=p0.dtype)
-#            for x in range(cl.shape[1]):
-#                # sum counts of level_0 groups corresponding to
-#                # this group at current level
-#                cl[:, x] = p0[:, np.where(cross_tab.iloc[:, x] > 0)[0]].sum(axis=1)
-#            adata.uns['schist']['cell_affinity'][str(nl + 1)] = cl / np.sum(cl, axis=1)[:, None]
-#            adata.obsm[f'CA_{key_added}_level_{nl + 1}'] = cl / np.sum(cl, axis=1)[:, None]
+        adata.uns['schist']['cell_affinity'][0] = p0
+        adata.obsm[f'CA_{key_added}_level_0'] = p0
+        l0 = "%s_level_0" % key_added
+        for nl, level in enumerate(groups.columns[1:]):
+            cross_tab = pd.crosstab(groups.loc[:, l0], groups.loc[:, level])
+            cl = np.zeros((p0.shape[0], cross_tab.shape[1]), dtype=p0.dtype)
+            for x in range(cl.shape[1]):
+                # sum counts of level_0 groups corresponding to
+                # this group at current level
+                cl[:, x] = p0[:, np.where(cross_tab.iloc[:, x] > 0)[0]].sum(axis=1)
+            adata.obsm[f'CA_{key_added}_level_{nl + 1}'] = cl / np.sum(cl, axis=1)[:, None]
     
     # last step is recording some parameters used in this analysis
     adata.uns['schist']['params'] = dict(
